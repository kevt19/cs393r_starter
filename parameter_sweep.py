--- conflicted
+++ resolved
@@ -57,90 +57,6 @@
     }
 
 def main():
-<<<<<<< HEAD
-    # # Define parameter space
-    # parameters = {
-    #     'stddev': [0.05, 0.5, 0.8, 1.0],
-    #     'gamma': [0.02, 0.1, 0.5, 1.0],
-    #     'd_long': [1, 1.5, 2, 2.5],
-    #     'd_short': [0.2, 0.3, 0.4, 0.5]
-    # }
-    # # Calculate the number of parameter combinations
-    # num_combinations = 1
-    # for param_values in parameters.values():
-    #     num_combinations *= len(param_values)
-    
-    # best_loc_score = float('inf')
-    # best_angle_score = float('inf')
-    # best_params = None
-    # best_run = None
-
-    # i = 1
-    # # Grid search
-    # for stddev in parameters['stddev']:
-    #     for gamma in parameters['gamma']:
-    #         for d_long in parameters['d_long']:
-    #             for d_short in parameters['d_short']:
-                    
-    #                 # Construct command to call binary script with current parameter combination
-    #                 particle_filter_command = ['./bin/particle_filter', ' -stddev ', str(stddev), ' -gamma ', str(gamma), ' -d_long ', str(d_long), ' -d_short ', str(d_short)]
-
-    #                 # Call binary script
-    #                 particle_filter_process = subprocess.Popen(particle_filter_command, stdout=subprocess.PIPE, stderr=subprocess.PIPE)
-
-    #                 # Construct command to run ROS bag file
-    #                 rosbag_command = ['rosbag', 'play', '/home/kevt19/catkin_ws/src/cs393r_starter/src/particle_filter/bag_data/Spring2020/2020-04-01-17-20-04.bag']
-                    
-    #                 # Start ROS bag file
-    #                 rosbag_process = subprocess.Popen(rosbag_command)
-
-    #                 # Wait for ROS bag file to finish
-    #                 rosbag_process.wait()
-                
-    #                 # Terminate binary script once ROS bag file is finished
-    #                 particle_filter_process.terminate()
-                    
-    #                 # Read the output of the binary process
-    #                 stdout, stderr = particle_filter_process.communicate()
-
-    #                 # Decode the output bytes into a string
-    #                 output_str = stdout.decode('utf-8')
-
-    #                 # print(output_str)
-                
-    #                 # Process output to extract score
-    #                 loc_score, angle_score = extract_scores(output_str[-50:])
-                    
-    #                 print("\n")
-    #                 print(f"Run ({i}/{num_combinations})")
-    #                 print(f"Time elapsed = {i*29.6516} Seconds / {num_combinations*29.6516} Seconds\n")
-
-    #                 print("Parameter set:")
-    #                 print(f"stddev = {stddev}")
-    #                 print(f"gamma = {gamma}\n")
-    #                 print(f"d_long = {d_long}")
-    #                 print(f"d_short = {d_short}\n")
-
-    #                 print(f"Loc Score: {loc_score}")
-    #                 print(f"Angle Score: {angle_score}\n")
-                    
-    #                 # Update best parameters if current scores are lower than the previous best
-    #                 if loc_score < best_loc_score and angle_score < best_angle_score:
-    #                     best_loc_score = loc_score
-    #                     best_angle_score = angle_score
-    #                     best_params = {'stddev': stddev, 'gamma': gamma, 'd_long': d_long, 'd_short': d_short}
-    #                     best_run = i
-
-    #                 # Print the best parameter set
-    #                 print(f"Best parameters: {best_params}")
-    #                 print(f"Best loc score: {best_loc_score}")
-    #                 print(f"Best angle score: {best_angle_score}")
-    #                 print(f"Best run = {best_run}\n")
-    #                 print("\n")
-
-
-    #                 i += 1
-=======
     # Define parameter space
     
     best_loc_score = float('inf')
@@ -236,7 +152,6 @@
             file.write(f"{i}, {total_loc_score}, {total_angle_score}, {parameters}, {best_loc_score}, {best_angle_score}, {best_params}\n")
 
         i += 1
->>>>>>> 52a58885
 
 
 
