--- conflicted
+++ resolved
@@ -132,7 +132,6 @@
   point_cloud_ = cloud;                                     
 }
 
-<<<<<<< HEAD
 double Navigation::MoveForward(double free_path_l){
   double speed = robot_vel_.norm();
   double speed_after_accel = speed + (MAX_ACCEL / CTRL_FREQ);
@@ -182,7 +181,6 @@
 
 }
 
-=======
 float Navigation::ComputeScore(float free_path_length, float clearance, float distance_to_goal) {
   return w_free_path_length * free_path_length + w_clearance * clearance + w_distance_to_goal * distance_to_goal;
 }
@@ -192,8 +190,6 @@
   return (loc - nav_goal_loc_).norm();
 }
 
-
->>>>>>> 7d565fe5
 void Navigation::Run() {
   // This function gets called 20 times a second to form the control loop.
   
